# -*- coding: utf-8 -*-
"""MCP Gateway Schema Definitions.

Copyright 2025
SPDX-License-Identifier: Apache-2.0
Authors: Mihai Criveti

This module provides Pydantic models for request/response validation in the MCP Gateway.
It implements schemas for:
- Tool registration and invocation
- Resource management and subscriptions
- Prompt templates and arguments
- Gateway federation
- RPC message formats
- Event messages
- Admin interface

The schemas ensure proper validation according to the MCP specification while adding
gateway-specific extensions for federation support.
"""

# Standard
import base64
from datetime import datetime, timezone
from enum import Enum
import json
import logging
import re
from typing import Any, Dict, List, Literal, Optional, Self, Union

# Third-Party
from pydantic import AnyHttpUrl, BaseModel, ConfigDict, Field, field_serializer, field_validator, model_validator, ValidationInfo

# First-Party
from mcpgateway.config import settings
from mcpgateway.models import ImageContent
from mcpgateway.models import Prompt as MCPPrompt
from mcpgateway.models import Resource as MCPResource
from mcpgateway.models import ResourceContent, TextContent
from mcpgateway.models import Tool as MCPTool
from mcpgateway.utils.services_auth import decode_auth, encode_auth
from mcpgateway.validators import SecurityValidator

logger = logging.getLogger(__name__)


def to_camel_case(s: str) -> str:
    """
    Convert a string from snake_case to camelCase.

    Args:
        s (str): The string to be converted, which is assumed to be in snake_case.

    Returns:
        str: The string converted to camelCase.

    Examples:
        >>> to_camel_case("hello_world_example")
        'helloWorldExample'
        >>> to_camel_case("alreadyCamel")
        'alreadyCamel'
        >>> to_camel_case("")
        ''
        >>> to_camel_case("single")
        'single'
        >>> to_camel_case("_leading_underscore")
        'LeadingUnderscore'
        >>> to_camel_case("trailing_underscore_")
        'trailingUnderscore'
    """
    return "".join(word.capitalize() if i else word for i, word in enumerate(s.split("_")))


def encode_datetime(v: datetime) -> str:
    """
    Convert a datetime object to an ISO 8601 formatted string.

    Args:
        v (datetime): The datetime object to be encoded.

    Returns:
        str: The ISO 8601 formatted string representation of the datetime object.

    Examples:
        >>> from datetime import datetime
        >>> encode_datetime(datetime(2023, 5, 22, 14, 30, 0))
        '2023-05-22T14:30:00'
    """
    return v.isoformat()


# --- Base Model ---
class BaseModelWithConfigDict(BaseModel):
    """Base model with common configuration.

    Provides:
    - ORM mode for SQLAlchemy integration
    - JSON encoders for datetime handling
    - Automatic conversion from snake_case to camelCase for output
    """

    model_config = ConfigDict(
        from_attributes=True,
        alias_generator=to_camel_case,
        populate_by_name=True,
        use_enum_values=True,
        extra="ignore",
        json_schema_extra={"nullable": True},
    )

    def to_dict(self, use_alias: bool = False) -> Dict[str, Any]:
        """
        Converts the model instance into a dictionary representation.

        Args:
            use_alias (bool): Whether to use aliases for field names (default is False). If True,
                               field names will be converted using the alias generator function.

        Returns:
            Dict[str, Any]: A dictionary where keys are field names and values are corresponding field values,
                             with any nested models recursively converted to dictionaries.

        Examples:
            >>> class ExampleModel(BaseModelWithConfigDict):
            ...     foo: int
            ...     bar: str
            >>> m = ExampleModel(foo=1, bar='baz')
            >>> m.to_dict()
            {'foo': 1, 'bar': 'baz'}

            >>> # Test with alias
            >>> m.to_dict(use_alias=True)
            {'foo': 1, 'bar': 'baz'}

            >>> # Test with nested model
            >>> class NestedModel(BaseModelWithConfigDict):
            ...     nested_field: int
            >>> class ParentModel(BaseModelWithConfigDict):
            ...     parent_field: str
            ...     child: NestedModel
            >>> nested = NestedModel(nested_field=42)
            >>> parent = ParentModel(parent_field="test", child=nested)
            >>> result = parent.to_dict()
            >>> result['child']
            {'nested_field': 42}
        """
        output = {}
        for key, value in self.model_dump(by_alias=use_alias).items():
            output[key] = value if not isinstance(value, BaseModel) else value.to_dict(use_alias)
        return output


# --- Metrics Schemas ---


class ToolMetrics(BaseModelWithConfigDict):
    """
    Represents the performance and execution statistics for a tool.

    Attributes:
        total_executions (int): Total number of tool invocations.
        successful_executions (int): Number of successful tool invocations.
        failed_executions (int): Number of failed tool invocations.
        failure_rate (float): Failure rate (failed invocations / total invocations).
        min_response_time (Optional[float]): Minimum response time in seconds.
        max_response_time (Optional[float]): Maximum response time in seconds.
        avg_response_time (Optional[float]): Average response time in seconds.
        last_execution_time (Optional[datetime]): Timestamp of the most recent invocation.
    """

    total_executions: int = Field(..., description="Total number of tool invocations")
    successful_executions: int = Field(..., description="Number of successful tool invocations")
    failed_executions: int = Field(..., description="Number of failed tool invocations")
    failure_rate: float = Field(..., description="Failure rate (failed invocations / total invocations)")
    min_response_time: Optional[float] = Field(None, description="Minimum response time in seconds")
    max_response_time: Optional[float] = Field(None, description="Maximum response time in seconds")
    avg_response_time: Optional[float] = Field(None, description="Average response time in seconds")
    last_execution_time: Optional[datetime] = Field(None, description="Timestamp of the most recent invocation")


class ResourceMetrics(BaseModelWithConfigDict):
    """
    Represents the performance and execution statistics for a resource.

    Attributes:
        total_executions (int): Total number of resource invocations.
        successful_executions (int): Number of successful resource invocations.
        failed_executions (int): Number of failed resource invocations.
        failure_rate (float): Failure rate (failed invocations / total invocations).
        min_response_time (Optional[float]): Minimum response time in seconds.
        max_response_time (Optional[float]): Maximum response time in seconds.
        avg_response_time (Optional[float]): Average response time in seconds.
        last_execution_time (Optional[datetime]): Timestamp of the most recent invocation.
    """

    total_executions: int = Field(..., description="Total number of resource invocations")
    successful_executions: int = Field(..., description="Number of successful resource invocations")
    failed_executions: int = Field(..., description="Number of failed resource invocations")
    failure_rate: float = Field(..., description="Failure rate (failed invocations / total invocations)")
    min_response_time: Optional[float] = Field(None, description="Minimum response time in seconds")
    max_response_time: Optional[float] = Field(None, description="Maximum response time in seconds")
    avg_response_time: Optional[float] = Field(None, description="Average response time in seconds")
    last_execution_time: Optional[datetime] = Field(None, description="Timestamp of the most recent invocation")


class ServerMetrics(BaseModelWithConfigDict):
    """
    Represents the performance and execution statistics for a server.

    Attributes:
        total_executions (int): Total number of server invocations.
        successful_executions (int): Number of successful server invocations.
        failed_executions (int): Number of failed server invocations.
        failure_rate (float): Failure rate (failed invocations / total invocations).
        min_response_time (Optional[float]): Minimum response time in seconds.
        max_response_time (Optional[float]): Maximum response time in seconds.
        avg_response_time (Optional[float]): Average response time in seconds.
        last_execution_time (Optional[datetime]): Timestamp of the most recent invocation.
    """

    total_executions: int = Field(..., description="Total number of server invocations")
    successful_executions: int = Field(..., description="Number of successful server invocations")
    failed_executions: int = Field(..., description="Number of failed server invocations")
    failure_rate: float = Field(..., description="Failure rate (failed invocations / total invocations)")
    min_response_time: Optional[float] = Field(None, description="Minimum response time in seconds")
    max_response_time: Optional[float] = Field(None, description="Maximum response time in seconds")
    avg_response_time: Optional[float] = Field(None, description="Average response time in seconds")
    last_execution_time: Optional[datetime] = Field(None, description="Timestamp of the most recent invocation")


class PromptMetrics(BaseModelWithConfigDict):
    """
    Represents the performance and execution statistics for a prompt.

    Attributes:
        total_executions (int): Total number of prompt invocations.
        successful_executions (int): Number of successful prompt invocations.
        failed_executions (int): Number of failed prompt invocations.
        failure_rate (float): Failure rate (failed invocations / total invocations).
        min_response_time (Optional[float]): Minimum response time in seconds.
        max_response_time (Optional[float]): Maximum response time in seconds.
        avg_response_time (Optional[float]): Average response time in seconds.
        last_execution_time (Optional[datetime]): Timestamp of the most recent invocation.
    """

    total_executions: int = Field(..., description="Total number of prompt invocations")
    successful_executions: int = Field(..., description="Number of successful prompt invocations")
    failed_executions: int = Field(..., description="Number of failed prompt invocations")
    failure_rate: float = Field(..., description="Failure rate (failed invocations / total invocations)")
    min_response_time: Optional[float] = Field(None, description="Minimum response time in seconds")
    max_response_time: Optional[float] = Field(None, description="Maximum response time in seconds")
    avg_response_time: Optional[float] = Field(None, description="Average response time in seconds")
    last_execution_time: Optional[datetime] = Field(None, description="Timestamp of the most recent invocation")


# --- JSON Path API modifier Schema


class JsonPathModifier(BaseModelWithConfigDict):
    """Schema for JSONPath queries.

    Provides the structure for parsing JSONPath queries and optional mapping.
    """

    jsonpath: Optional[str] = Field(None, description="JSONPath expression for querying JSON data.")
    mapping: Optional[Dict[str, str]] = Field(None, description="Mapping of fields from original data to output.")


# --- Tool Schemas ---
# Authentication model
class AuthenticationValues(BaseModelWithConfigDict):
    """Schema for all Authentications.
    Provides the authentication values for different types of authentication.
    """

    auth_type: Optional[str] = Field(None, description="Type of authentication: basic, bearer, headers or None")
    auth_value: Optional[str] = Field(None, description="Encoded Authentication values")

    # Only For tool read and view tool
    username: str = Field("", description="Username for basic authentication")
    password: str = Field("", description="Password for basic authentication")
    token: str = Field("", description="Bearer token for authentication")
    auth_header_key: str = Field("", description="Key for custom headers authentication")
    auth_header_value: str = Field("", description="Value for custom headers authentication")


class ToolCreate(BaseModel):
    """
    Represents the configuration for creating a tool with various attributes and settings.

    Attributes:
        model_config (ConfigDict): Configuration for the model.
        name (str): Unique name for the tool.
        url (Union[str, AnyHttpUrl]): Tool endpoint URL.
        description (Optional[str]): Tool description.
        integration_type (Literal["MCP", "REST"]): Tool integration type. 'MCP' for MCP-compliant tools, 'REST' for REST integrations.
        request_type (Literal["GET", "POST", "PUT", "DELETE", "SSE", "STDIO", "STREAMABLEHTTP"]): HTTP method to be used for invoking the tool.
        headers (Optional[Dict[str, str]]): Additional headers to send when invoking the tool.
        input_schema (Optional[Dict[str, Any]]): JSON Schema for validating tool parameters. Alias 'inputSchema'.
        annotations (Optional[Dict[str, Any]]): Tool annotations for behavior hints such as title, readOnlyHint, destructiveHint, idempotentHint, openWorldHint.
        jsonpath_filter (Optional[str]): JSON modification filter.
        auth (Optional[AuthenticationValues]): Authentication credentials (Basic or Bearer Token or custom headers) if required.
        gateway_id (Optional[str]): ID of the gateway for the tool.
    """

    model_config = ConfigDict(str_strip_whitespace=True, populate_by_name=True)

    name: str = Field(..., description="Unique name for the tool")
    url: Union[str, AnyHttpUrl] = Field(None, description="Tool endpoint URL")
    description: Optional[str] = Field(None, description="Tool description")
    integration_type: Literal["MCP", "REST"] = Field("MCP", description="Tool integration type: 'MCP' for MCP-compliant tools, 'REST' for REST integrations")
    request_type: Literal["GET", "POST", "PUT", "DELETE", "PATCH", "SSE", "STDIO", "STREAMABLEHTTP"] = Field("SSE", description="HTTP method to be used for invoking the tool")
    headers: Optional[Dict[str, str]] = Field(None, description="Additional headers to send when invoking the tool")
    input_schema: Optional[Dict[str, Any]] = Field(default_factory=lambda: {"type": "object", "properties": {}}, description="JSON Schema for validating tool parameters", alias="inputSchema")
    annotations: Optional[Dict[str, Any]] = Field(
        default_factory=dict,
        description="Tool annotations for behavior hints (title, readOnlyHint, destructiveHint, idempotentHint, openWorldHint)",
    )
    jsonpath_filter: Optional[str] = Field(default="", description="JSON modification filter")
    auth: Optional[AuthenticationValues] = Field(None, description="Authentication credentials (Basic or Bearer Token or custom headers) if required")
    gateway_id: Optional[str] = Field(None, description="id of gateway for the tool")

    @field_validator("name")
    @classmethod
    def validate_name(cls, v: str) -> str:
        """Ensure tool names follow MCP naming conventions

        Args:
            v (str): Value to validate

        Returns:
            str: Value if validated as safe

        Examples:
            >>> from mcpgateway.schemas import ToolCreate
            >>> ToolCreate.validate_name('valid_tool')
            'valid_tool'
            >>> ToolCreate.validate_name('Invalid Tool!')
            Traceback (most recent call last):
                ...
            ValueError: ...
        """
        return SecurityValidator.validate_tool_name(v)

    @field_validator("url")
    @classmethod
    def validate_url(cls, v: str) -> str:
        """Validate URL format and ensure safe display

        Args:
            v (str): Value to validate

        Returns:
            str: Value if validated as safe

        Examples:
            >>> from mcpgateway.schemas import ToolCreate
            >>> ToolCreate.validate_url('https://example.com')
            'https://example.com'
            >>> ToolCreate.validate_url('ftp://example.com')
            Traceback (most recent call last):
                ...
            ValueError: ...
        """
        return SecurityValidator.validate_url(v, "Tool URL")

    @field_validator("description")
    @classmethod
    def validate_description(cls, v: Optional[str]) -> Optional[str]:
        """Ensure descriptions display safely

        Args:
            v (str): Value to validate

        Returns:
            str: Value if validated as safe

        Raises:
            ValueError: When value is unsafe

        Examples:
            >>> from mcpgateway.schemas import ToolCreate
            >>> ToolCreate.validate_description('A safe description')
            'A safe description'
            >>> ToolCreate.validate_description('x' * 5000)
            Traceback (most recent call last):
                ...
            ValueError: ...
        """
        if v is None:
            return v
        if len(v) > SecurityValidator.MAX_DESCRIPTION_LENGTH:
            raise ValueError(f"Description exceeds maximum length of {SecurityValidator.MAX_DESCRIPTION_LENGTH}")
        return SecurityValidator.sanitize_display_text(v, "Description")

    @field_validator("headers", "input_schema", "annotations")
    @classmethod
    def validate_json_fields(cls, v: Dict[str, Any]) -> Dict[str, Any]:
        """Validate JSON structure depth

        Args:
            v (dict): Value to validate

        Returns:
            dict: Value if validated as safe

        Examples:
            >>> from mcpgateway.schemas import ToolCreate
            >>> ToolCreate.validate_json_fields({'a': 1})
            {'a': 1}
            >>> ToolCreate.validate_json_fields({'a': {'b': {'c': {'d': {'e': {'f': {'g': {'h': {'i': {'j': {'k': 1}}}}}}}}}}})
            Traceback (most recent call last):
                ...
            ValueError: ...
        """
        SecurityValidator.validate_json_depth(v)
        return v

    @field_validator("request_type")
    @classmethod
    def validate_request_type(cls, v: str, info: ValidationInfo) -> str:
        """Validate request type based on integration type

        Args:
            v (str): Value to validate
            info (ValidationInfo): Values used for validation

        Returns:
            str: Value if validated as safe

        Raises:
            ValueError: When value is unsafe

        Examples:
            >>> # Test MCP integration types
            >>> from pydantic import ValidationInfo
            >>> info = type('obj', (object,), {'data': {'integration_type': 'MCP'}})
            >>> ToolCreate.validate_request_type('SSE', info)
            'SSE'

            >>> # Test REST integration types
            >>> info = type('obj', (object,), {'data': {'integration_type': 'REST'}})
            >>> ToolCreate.validate_request_type('GET', info)
            'GET'
            >>> ToolCreate.validate_request_type('POST', info)
            'POST'

            >>> # Test invalid REST type
            >>> try:
            ...     ToolCreate.validate_request_type('SSE', info)
            ... except ValueError as e:
            ...     "not allowed for REST" in str(e)
            True

            >>> # Test invalid MCP type
            >>> info = type('obj', (object,), {'data': {'integration_type': 'MCP'}})
            >>> try:
            ...     ToolCreate.validate_request_type('GET', info)
            ... except ValueError as e:
            ...     "not allowed for MCP" in str(e)
            True
        """
        data = info.data
        integration_type = data.get("integration_type")

        if integration_type == "MCP":
            allowed = ["SSE", "STREAMABLEHTTP", "STDIO"]
        else:  # REST
            allowed = ["GET", "POST", "PUT", "DELETE", "PATCH"]

        if v not in allowed:
            raise ValueError(f"Request type '{v}' not allowed for {integration_type} integration")
        return v

    @model_validator(mode="before")
    @classmethod
    def assemble_auth(cls, values: Dict[str, Any]) -> Dict[str, Any]:
        """
        Assemble authentication information from separate keys if provided.

        Looks for keys "auth_type", "auth_username", "auth_password", "auth_token", "auth_header_key" and "auth_header_value".
        Constructs the "auth" field as a dictionary suitable for BasicAuth or BearerTokenAuth or HeadersAuth.

        Args:
            values: Dict with authentication information

        Returns:
            Dict: Reformatedd values dict

        Examples:
            >>> # Test basic auth
            >>> values = {'auth_type': 'basic', 'auth_username': 'user', 'auth_password': 'pass'}
            >>> result = ToolCreate.assemble_auth(values)
            >>> 'auth' in result
            True
            >>> result['auth']['auth_type']
            'basic'

            >>> # Test bearer auth
            >>> values = {'auth_type': 'bearer', 'auth_token': 'mytoken'}
            >>> result = ToolCreate.assemble_auth(values)
            >>> result['auth']['auth_type']
            'bearer'

            >>> # Test authheaders
            >>> values = {'auth_type': 'authheaders', 'auth_header_key': 'X-API-Key', 'auth_header_value': 'secret'}
            >>> result = ToolCreate.assemble_auth(values)
            >>> result['auth']['auth_type']
            'authheaders'

            >>> # Test no auth type
            >>> values = {'name': 'test'}
            >>> result = ToolCreate.assemble_auth(values)
            >>> 'auth' in result
            False
        """
        logger.debug(
            "Assembling auth in ToolCreate with raw values",
            extra={
                "auth_type": values.get("auth_type"),
                "auth_username": values.get("auth_username"),
                "auth_password": values.get("auth_password"),
                "auth_token": values.get("auth_token"),
                "auth_header_key": values.get("auth_header_key"),
                "auth_header_value": values.get("auth_header_value"),
            },
        )

        auth_type = values.get("auth_type")
        if auth_type:
            if auth_type.lower() == "basic":
                creds = base64.b64encode(f"{values.get('auth_username', '')}:{values.get('auth_password', '')}".encode("utf-8")).decode()
                encoded_auth = encode_auth({"Authorization": f"Basic {creds}"})
                values["auth"] = {"auth_type": "basic", "auth_value": encoded_auth}
            elif auth_type.lower() == "bearer":
                encoded_auth = encode_auth({"Authorization": f"Bearer {values.get('auth_token', '')}"})
                values["auth"] = {"auth_type": "bearer", "auth_value": encoded_auth}
            elif auth_type.lower() == "authheaders":
                encoded_auth = encode_auth({values.get("auth_header_key", ""): values.get("auth_header_value", "")})
                values["auth"] = {"auth_type": "authheaders", "auth_value": encoded_auth}
        return values


class ToolUpdate(BaseModelWithConfigDict):
    """Schema for updating an existing tool.

    Similar to ToolCreate but all fields are optional to allow partial updates.
    """

    name: Optional[str] = Field(None, description="Unique name for the tool")
    url: Optional[Union[str, AnyHttpUrl]] = Field(None, description="Tool endpoint URL")
    description: Optional[str] = Field(None, description="Tool description")
    request_type: Optional[Literal["GET", "POST", "PUT", "DELETE", "PATCH", "SSE", "STDIO", "STREAMABLEHTTP"]] = Field(None, description="HTTP method to be used for invoking the tool")
    integration_type: Optional[Literal["MCP", "REST"]] = Field(None, description="Tool integration type")
    headers: Optional[Dict[str, str]] = Field(None, description="Additional headers to send when invoking the tool")
    input_schema: Optional[Dict[str, Any]] = Field(None, description="JSON Schema for validating tool parameters")
    annotations: Optional[Dict[str, Any]] = Field(None, description="Tool annotations for behavior hints")
    jsonpath_filter: Optional[str] = Field(None, description="JSON path filter for rpc tool calls")
    auth: Optional[AuthenticationValues] = Field(None, description="Authentication credentials (Basic or Bearer Token or custom headers) if required")
    gateway_id: Optional[str] = Field(None, description="id of gateway for the tool")

    @field_validator("name")
    @classmethod
    def validate_name(cls, v: str) -> str:
        """Ensure tool names follow MCP naming conventions

        Args:
            v (str): Value to validate

        Returns:
            str: Value if validated as safe
        """
        return SecurityValidator.validate_tool_name(v)

    @field_validator("url")
    @classmethod
    def validate_url(cls, v: str) -> str:
        """Validate URL format and ensure safe display

        Args:
            v (str): Value to validate

        Returns:
            str: Value if validated as safe
        """
        return SecurityValidator.validate_url(v, "Tool URL")

    @field_validator("description")
    @classmethod
    def validate_description(cls, v: Optional[str]) -> Optional[str]:
        """Ensure descriptions display safely

        Args:
            v (str): Value to validate

        Returns:
            str: Value if validated as safe

        Raises:
            ValueError: When value is unsafe

        Examples:
            >>> from mcpgateway.schemas import ResourceCreate
            >>> ResourceCreate.validate_description('A safe description')
            'A safe description'
            >>> ResourceCreate.validate_description(None)  # Test None case

            >>> ResourceCreate.validate_description('x' * 5000)
            Traceback (most recent call last):
                ...
            ValueError: ...
        """
        if v is None:
            return v
        if len(v) > SecurityValidator.MAX_DESCRIPTION_LENGTH:
            raise ValueError(f"Description exceeds maximum length of {SecurityValidator.MAX_DESCRIPTION_LENGTH}")
        return SecurityValidator.sanitize_display_text(v, "Description")

    @field_validator("headers", "input_schema", "annotations")
    @classmethod
    def validate_json_fields(cls, v: Dict[str, Any]) -> Dict[str, Any]:
        """Validate JSON structure depth

        Args:
            v (dict): Value to validate

        Returns:
            dict: Value if validated as safe
        """
        SecurityValidator.validate_json_depth(v)
        return v

    @field_validator("request_type")
    @classmethod
    def validate_request_type(cls, v: str, values: Dict[str, Any]) -> str:
        """Validate request type based on integration type

        Args:
            v (str): Value to validate
            values (str): Values used for validation

        Returns:
            str: Value if validated as safe

        Raises:
            ValueError: When value is unsafe
        """
        integration_type = values.config.get("integration_type", "MCP")

        if integration_type == "MCP":
            allowed = ["SSE", "STREAMABLEHTTP", "STDIO"]
        else:  # REST
            allowed = ["GET", "POST", "PUT", "DELETE", "PATCH"]

        if v not in allowed:
            raise ValueError(f"Request type '{v}' not allowed for {integration_type} integration")
        return v

    @model_validator(mode="before")
    @classmethod
    def assemble_auth(cls, values: Dict[str, Any]) -> Dict[str, Any]:
        """
        Assemble authentication information from separate keys if provided.

        Looks for keys "auth_type", "auth_username", "auth_password", "auth_token", "auth_header_key" and "auth_header_value".
        Constructs the "auth" field as a dictionary suitable for BasicAuth or BearerTokenAuth or HeadersAuth.

        Args:
            values: Dict with authentication information

        Returns:
            Dict: Reformatedd values dict
        """
        logger.debug(
            "Assembling auth in ToolCreate with raw values",
            extra={
                "auth_type": values.get("auth_type"),
                "auth_username": values.get("auth_username"),
                "auth_password": values.get("auth_password"),
                "auth_token": values.get("auth_token"),
                "auth_header_key": values.get("auth_header_key"),
                "auth_header_value": values.get("auth_header_value"),
            },
        )

        auth_type = values.get("auth_type")
        if auth_type:
            if auth_type.lower() == "basic":
                creds = base64.b64encode(f"{values.get('auth_username', '')}:{values.get('auth_password', '')}".encode("utf-8")).decode()
                encoded_auth = encode_auth({"Authorization": f"Basic {creds}"})
                values["auth"] = {"auth_type": "basic", "auth_value": encoded_auth}
            elif auth_type.lower() == "bearer":
                encoded_auth = encode_auth({"Authorization": f"Bearer {values.get('auth_token', '')}"})
                values["auth"] = {"auth_type": "bearer", "auth_value": encoded_auth}
            elif auth_type.lower() == "authheaders":
                encoded_auth = encode_auth({values.get("auth_header_key", ""): values.get("auth_header_value", "")})
                values["auth"] = {"auth_type": "authheaders", "auth_value": encoded_auth}
        return values


class ToolRead(BaseModelWithConfigDict):
    """Schema for reading tool information.

    Includes all tool fields plus:
    - Database ID
    - Creation/update timestamps
    - enabled: If Tool is enabled or disabled.
    - reachable: If Tool is reachable or not.
    - Gateway ID for federation
    - Execution count indicating the number of times the tool has been executed.
    - Metrics: Aggregated metrics for the tool invocations.
    - Request type and authentication settings.
    """

    id: str
    original_name: str
    url: Optional[str]
    description: Optional[str]
    request_type: str
    integration_type: str
    headers: Optional[Dict[str, str]]
    input_schema: Dict[str, Any]
    annotations: Optional[Dict[str, Any]]
    jsonpath_filter: Optional[str]
    auth: Optional[AuthenticationValues]
    created_at: datetime
    updated_at: datetime
    enabled: bool
    reachable: bool
    gateway_id: Optional[str]
    execution_count: int
    metrics: ToolMetrics
    name: str
    gateway_slug: str
    original_name_slug: str


class ToolInvocation(BaseModelWithConfigDict):
    """Schema for tool invocation requests.

    This schema validates tool invocation requests to ensure they follow MCP
    (Model Context Protocol) naming conventions and prevent security vulnerabilities
    such as XSS attacks or deeply nested payloads that could cause DoS.

    Captures:
    - Tool name to invoke (validated for safety and MCP compliance)
    - Arguments matching tool's input schema (validated for depth limits)

    Validation Rules:
    - Tool names must start with a letter and contain only letters, numbers,
      underscores, and hyphens
    - Tool names cannot contain HTML special characters (<, >, ", ', /)
    - Arguments are validated to prevent excessively deep nesting (default max: 10 levels)

    Attributes:
        name (str): Name of the tool to invoke. Must follow MCP naming conventions.
        arguments (Dict[str, Any]): Arguments to pass to the tool. Must match the
                                   tool's input schema and not exceed depth limits.

    Examples:
        >>> from pydantic import ValidationError
        >>> # Valid tool invocation
        >>> tool_inv = ToolInvocation(name="get_weather", arguments={"city": "London"})
        >>> tool_inv.name
        'get_weather'
        >>> tool_inv.arguments
        {'city': 'London'}

        >>> # Valid tool name with underscores and numbers
        >>> tool_inv = ToolInvocation(name="tool_v2_beta", arguments={})
        >>> tool_inv.name
        'tool_v2_beta'

        >>> # Invalid: Tool name with special characters
        >>> try:
        ...     ToolInvocation(name="tool-name!", arguments={})
        ... except ValidationError as e:
        ...     print("Validation failed: Special characters not allowed")
        Validation failed: Special characters not allowed

        >>> # Invalid: XSS attempt in tool name
        >>> try:
        ...     ToolInvocation(name="<script>alert('XSS')</script>", arguments={})
        ... except ValidationError as e:
        ...     print("Validation failed: HTML tags not allowed")
        Validation failed: HTML tags not allowed

        >>> # Invalid: Tool name starting with number
        >>> try:
        ...     ToolInvocation(name="123_tool", arguments={})
        ... except ValidationError as e:
        ...     print("Validation failed: Must start with letter")
        Validation failed: Must start with letter

        >>> # Valid: Complex but not too deep arguments
        >>> args = {"level1": {"level2": {"level3": {"data": "value"}}}}
        >>> tool_inv = ToolInvocation(name="process_data", arguments=args)
        >>> tool_inv.arguments["level1"]["level2"]["level3"]["data"]
        'value'

        >>> # Invalid: Arguments too deeply nested (>10 levels)
        >>> deep_args = {"a": {"b": {"c": {"d": {"e": {"f": {"g": {"h": {"i": {"j": {"k": "too deep"}}}}}}}}}}}
        >>> try:
        ...     ToolInvocation(name="process_data", arguments=deep_args)
        ... except ValidationError as e:
        ...     print("Validation failed: Exceeds maximum depth")
        Validation failed: Exceeds maximum depth

        >>> # Edge case: Empty tool name
        >>> try:
        ...     ToolInvocation(name="", arguments={})
        ... except ValidationError as e:
        ...     print("Validation failed: Name cannot be empty")
        Validation failed: Name cannot be empty

        >>> # Valid: Tool name with hyphen (but not starting/ending)
        >>> tool_inv = ToolInvocation(name="get_user_info", arguments={"id": 123})
        >>> tool_inv.name
        'get_user_info'

        >>> # Arguments with various types
        >>> args = {
        ...     "string": "value",
        ...     "number": 42,
        ...     "boolean": True,
        ...     "array": [1, 2, 3],
        ...     "nested": {"key": "value"}
        ... }
        >>> tool_inv = ToolInvocation(name="complex_tool", arguments=args)
        >>> tool_inv.arguments["number"]
        42
    """

    name: str = Field(..., description="Name of tool to invoke")
    arguments: Dict[str, Any] = Field(default_factory=dict, description="Arguments matching tool's input schema")

    @field_validator("name")
    @classmethod
    def validate_name(cls, v: str) -> str:
        """Ensure tool names follow MCP naming conventions.

        Validates that the tool name:
        - Is not empty
        - Starts with a letter (not a number or special character)
        - Contains only letters, numbers, underscores, and hyphens
        - Does not contain HTML special characters that could cause XSS
        - Does not exceed maximum length (255 characters)

        Args:
            v (str): Tool name to validate

        Returns:
            str: The validated tool name if it passes all checks

        Raises:
            ValueError: If the tool name violates any validation rules
        """
        return SecurityValidator.validate_tool_name(v)

    @field_validator("arguments")
    @classmethod
    def validate_arguments(cls, v: Dict[str, Any]) -> Dict[str, Any]:
        """Validate arguments structure depth to prevent DoS attacks.

        Ensures that the arguments dictionary doesn't have excessive nesting
        that could cause performance issues or stack overflow. The default
        maximum depth is 10 levels.

        Args:
            v (dict): Arguments dictionary to validate

        Returns:
            dict: The validated arguments if within depth limits

        Raises:
            ValueError: If the arguments exceed the maximum allowed depth
        """
        SecurityValidator.validate_json_depth(v)
        return v


class ToolResult(BaseModelWithConfigDict):
    """Schema for tool invocation results.

    Supports:
    - Multiple content types (text/image)
    - Error reporting
    - Optional error messages
    """

    content: List[Union[TextContent, ImageContent]]
    is_error: bool = False
    error_message: Optional[str] = None


class ResourceCreate(BaseModel):
    """
    Schema for creating a new resource.

    Attributes:
        model_config (ConfigDict): Configuration for the model.
        uri (str): Unique URI for the resource.
        name (str): Human-readable name for the resource.
        description (Optional[str]): Optional description of the resource.
        mime_type (Optional[str]): Optional MIME type of the resource.
        template (Optional[str]): Optional URI template for parameterized resources.
        content (Union[str, bytes]): Content of the resource, which can be text or binary.
    """

    model_config = ConfigDict(str_strip_whitespace=True)

    uri: str = Field(..., description="Unique URI for the resource")
    name: str = Field(..., description="Human-readable resource name")
    description: Optional[str] = Field(None, description="Resource description")
    mime_type: Optional[str] = Field(None, description="Resource MIME type")
    template: Optional[str] = Field(None, description="URI template for parameterized resources")
    content: Union[str, bytes] = Field(..., description="Resource content (text or binary)")

    @field_validator("uri")
    @classmethod
    def validate_uri(cls, v: str) -> str:
        """Validate URI format

        Args:
            v (str): Value to validate

        Returns:
            str: Value if validated as safe
        """
        return SecurityValidator.validate_uri(v, "Resource URI")

    @field_validator("name")
    @classmethod
    def validate_name(cls, v: str) -> str:
        """Validate resource name

        Args:
            v (str): Value to validate

        Returns:
            str: Value if validated as safe
        """
        return SecurityValidator.validate_name(v, "Resource name")

    @field_validator("description")
    @classmethod
    def validate_description(cls, v: Optional[str]) -> Optional[str]:
        """Ensure descriptions display safely

        Args:
            v (str): Value to validate

        Returns:
            str: Value if validated as safe

        Raises:
            ValueError: When value is unsafe
        """
        if v is None:
            return v
        if len(v) > SecurityValidator.MAX_DESCRIPTION_LENGTH:
            raise ValueError(f"Description exceeds maximum length of {SecurityValidator.MAX_DESCRIPTION_LENGTH}")
        return SecurityValidator.sanitize_display_text(v, "Description")

    @field_validator("mime_type")
    @classmethod
    def validate_mime_type(cls, v: Optional[str]) -> Optional[str]:
        """Validate MIME type format

        Args:
            v (str): Value to validate

        Returns:
            str: Value if validated as safe
        """
        if v is None:
            return v
        return SecurityValidator.validate_mime_type(v)

    @field_validator("content")
    @classmethod
    def validate_content(cls, v: Optional[Union[str, bytes]]) -> Optional[Union[str, bytes]]:
        """Validate content size and safety

        Args:
            v (Union[str, bytes]): Value to validate

        Returns:
            Union[str, bytes]: Value if validated as safe

        Raises:
            ValueError: When value is unsafe
        """
        if v is None:
            return v

        if len(v) > SecurityValidator.MAX_CONTENT_LENGTH:
            raise ValueError(f"Content exceeds maximum length of {SecurityValidator.MAX_CONTENT_LENGTH}")

        if isinstance(v, bytes):
            try:
                v_str = v.decode("utf-8")

                if re.search(SecurityValidator.DANGEROUS_HTML_PATTERN, v_str if isinstance(v, bytes) else v, re.IGNORECASE):
                    raise ValueError("Content contains HTML tags that may cause display issues")
            except UnicodeDecodeError:
                raise ValueError("Content must be UTF-8 decodable")
        else:
            if re.search(SecurityValidator.DANGEROUS_HTML_PATTERN, v if isinstance(v, bytes) else v, re.IGNORECASE):
                raise ValueError("Content contains HTML tags that may cause display issues")

        return v


class ResourceUpdate(BaseModelWithConfigDict):
    """Schema for updating an existing resource.

    Similar to ResourceCreate but URI is not required and all fields are optional.
    """

    name: Optional[str] = Field(None, description="Human-readable resource name")
    description: Optional[str] = Field(None, description="Resource description")
    mime_type: Optional[str] = Field(None, description="Resource MIME type")
    template: Optional[str] = Field(None, description="URI template for parameterized resources")
    content: Optional[Union[str, bytes]] = Field(None, description="Resource content (text or binary)")

    @field_validator("name")
    @classmethod
    def validate_name(cls, v: str) -> str:
        """Validate resource name

        Args:
            v (str): Value to validate

        Returns:
            str: Value if validated as safe
        """
        return SecurityValidator.validate_name(v, "Resource name")

    @field_validator("description")
    @classmethod
    def validate_description(cls, v: Optional[str]) -> Optional[str]:
        """Ensure descriptions display safely

        Args:
            v (str): Value to validate

        Returns:
            str: Value if validated as safe

        Raises:
            ValueError: When value is unsafe
        """
        if v is None:
            return v
        if len(v) > SecurityValidator.MAX_DESCRIPTION_LENGTH:
            raise ValueError(f"Description exceeds maximum length of {SecurityValidator.MAX_DESCRIPTION_LENGTH}")
        return SecurityValidator.sanitize_display_text(v, "Description")

    @field_validator("mime_type")
    @classmethod
    def validate_mime_type(cls, v: Optional[str]) -> Optional[str]:
        """Validate MIME type format

        Args:
            v (str): Value to validate

        Returns:
            str: Value if validated as safe
        """
        if v is None:
            return v
        return SecurityValidator.validate_mime_type(v)

    @field_validator("content")
    @classmethod
    def validate_content(cls, v: Optional[Union[str, bytes]]) -> Optional[Union[str, bytes]]:
        """Validate content size and safety

        Args:
            v (Union[str, bytes]): Value to validate

        Returns:
            Union[str, bytes]: Value if validated as safe

        Raises:
            ValueError: When value is unsafe
        """
        if v is None:
            return v

        if len(v) > SecurityValidator.MAX_CONTENT_LENGTH:
            raise ValueError(f"Content exceeds maximum length of {SecurityValidator.MAX_CONTENT_LENGTH}")

        if isinstance(v, bytes):
            try:
                v_str = v.decode("utf-8")

                if re.search(SecurityValidator.DANGEROUS_HTML_PATTERN, v_str if isinstance(v, bytes) else v, re.IGNORECASE):
                    raise ValueError("Content contains HTML tags that may cause display issues")
            except UnicodeDecodeError:
                raise ValueError("Content must be UTF-8 decodable")
        else:
            if re.search(SecurityValidator.DANGEROUS_HTML_PATTERN, v if isinstance(v, bytes) else v, re.IGNORECASE):
                raise ValueError("Content contains HTML tags that may cause display issues")

        return v


class ResourceRead(BaseModelWithConfigDict):
    """Schema for reading resource information.

    Includes all resource fields plus:
    - Database ID
    - Content size
    - Creation/update timestamps
    - Active status
    - Metrics: Aggregated metrics for the resource invocations.
    """

    id: int
    uri: str
    name: str
    description: Optional[str]
    mime_type: Optional[str]
    size: Optional[int]
    created_at: datetime
    updated_at: datetime
    is_active: bool
    metrics: ResourceMetrics


class ResourceSubscription(BaseModelWithConfigDict):
    """Schema for resource subscriptions.

    This schema validates resource subscription requests to ensure URIs are safe
    and subscriber IDs follow proper formatting rules. It prevents various
    injection attacks and ensures data consistency.

    Tracks:
    - Resource URI being subscribed to (validated for safety)
    - Unique subscriber identifier (validated for proper format)

    Validation Rules:
    - URIs cannot contain HTML special characters (<, >, ", ', backslash)
    - URIs cannot contain directory traversal sequences (..)
    - URIs must contain only safe characters (alphanumeric, _, -, :, /, ?, =, &, %)
    - Subscriber IDs must contain only alphanumeric characters, underscores, hyphens, and dots
    - Both fields have maximum length limits (255 characters)

    Attributes:
        uri (str): URI of the resource to subscribe to. Must be a safe, valid URI.
        subscriber_id (str): Unique identifier for the subscriber. Must follow
                            identifier naming conventions.

    Examples:
        >>> from pydantic import ValidationError
        >>> # Valid subscription
        >>> sub = ResourceSubscription(uri="/api/v1/users/123", subscriber_id="client_001")
        >>> sub.uri
        '/api/v1/users/123'
        >>> sub.subscriber_id
        'client_001'

        >>> # Valid URI with query parameters
        >>> sub = ResourceSubscription(uri="/data?type=json&limit=10", subscriber_id="app.service.1")
        >>> sub.uri
        '/data?type=json&limit=10'

        >>> # Valid subscriber ID with dots (common for service names)
        >>> sub = ResourceSubscription(uri="/events", subscriber_id="com.example.service")
        >>> sub.subscriber_id
        'com.example.service'

        >>> # Invalid: XSS attempt in URI
        >>> try:
        ...     ResourceSubscription(uri="<script>alert('XSS')</script>", subscriber_id="sub1")
        ... except ValidationError as e:
        ...     print("Validation failed: HTML characters not allowed")
        Validation failed: HTML characters not allowed

        >>> # Invalid: Directory traversal in URI
        >>> try:
        ...     ResourceSubscription(uri="/api/../../../etc/passwd", subscriber_id="sub1")
        ... except ValidationError as e:
        ...     print("Validation failed: Directory traversal detected")
        Validation failed: Directory traversal detected

        >>> # Invalid: SQL injection attempt in URI
        >>> try:
        ...     ResourceSubscription(uri="/users'; DROP TABLE users;--", subscriber_id="sub1")
        ... except ValidationError as e:
        ...     print("Validation failed: Invalid characters in URI")
        Validation failed: Invalid characters in URI

        >>> # Invalid: Special characters in subscriber ID
        >>> try:
        ...     ResourceSubscription(uri="/api/data", subscriber_id="sub@123!")
        ... except ValidationError as e:
        ...     print("Validation failed: Invalid subscriber ID format")
        Validation failed: Invalid subscriber ID format

        >>> # Invalid: Empty URI
        >>> try:
        ...     ResourceSubscription(uri="", subscriber_id="sub1")
        ... except ValidationError as e:
        ...     print("Validation failed: URI cannot be empty")
        Validation failed: URI cannot be empty

        >>> # Invalid: Empty subscriber ID
        >>> try:
        ...     ResourceSubscription(uri="/api/data", subscriber_id="")
        ... except ValidationError as e:
        ...     print("Validation failed: Subscriber ID cannot be empty")
        Validation failed: Subscriber ID cannot be empty

        >>> # Valid: Complex but safe URI
        >>> sub = ResourceSubscription(
        ...     uri="/api/v2/resources/category:items/filter?status=active&limit=50",
        ...     subscriber_id="monitor-service-01"
        ... )
        >>> sub.uri
        '/api/v2/resources/category:items/filter?status=active&limit=50'

        >>> # Edge case: Maximum length validation (simulated)
        >>> long_uri = "/" + "a" * 254  # Just under limit
        >>> sub = ResourceSubscription(uri=long_uri, subscriber_id="sub1")
        >>> len(sub.uri)
        255

        >>> # Invalid: Quotes in URI (could break out of attributes)
        >>> try:
        ...     ResourceSubscription(uri='/api/data"onclick="alert(1)', subscriber_id="sub1")
        ... except ValidationError as e:
        ...     print("Validation failed: Quotes not allowed in URI")
        Validation failed: Quotes not allowed in URI
    """

    uri: str = Field(..., description="URI of resource to subscribe to")
    subscriber_id: str = Field(..., description="Unique subscriber identifier")

    @field_validator("uri")
    @classmethod
    def validate_uri(cls, v: str) -> str:
        """Validate URI format for safety and correctness.

        Ensures the URI:
        - Is not empty
        - Does not contain HTML special characters that could cause XSS
        - Does not contain directory traversal sequences (..)
        - Contains only allowed characters for URIs
        - Does not exceed maximum length (255 characters)

        This prevents various injection attacks including XSS, path traversal,
        and other URI-based vulnerabilities.

        Args:
            v (str): URI to validate

        Returns:
            str: The validated URI if it passes all security checks

        Raises:
            ValueError: If the URI contains dangerous patterns or invalid characters
        """
        return SecurityValidator.validate_uri(v, "Resource URI")

    @field_validator("subscriber_id")
    @classmethod
    def validate_subscriber_id(cls, v: str) -> str:
        """Validate subscriber ID format.

        Ensures the subscriber ID:
        - Is not empty
        - Contains only alphanumeric characters, underscores, hyphens, and dots
        - Does not contain HTML special characters
        - Follows standard identifier naming conventions
        - Does not exceed maximum length (255 characters)

        This ensures consistency and prevents injection attacks through
        subscriber identifiers.

        Args:
            v (str): Subscriber ID to validate

        Returns:
            str: The validated subscriber ID if it passes all checks

        Raises:
            ValueError: If the subscriber ID violates naming conventions
        """
        return SecurityValidator.validate_identifier(v, "Subscriber ID")


class ResourceNotification(BaseModelWithConfigDict):
    """Schema for resource update notifications.

    Contains:
    - Resource URI
    - Updated content
    - Update timestamp
    """

    uri: str
    content: ResourceContent
    timestamp: datetime = Field(default_factory=lambda: datetime.now(timezone.utc))

    @field_serializer("timestamp")
    def serialize_timestamp(self, dt: datetime) -> str:
        """Serialize the `timestamp` field as an ISO 8601 string with UTC timezone.

        Converts the given datetime to UTC and returns it in ISO 8601 format,
        replacing the "+00:00" suffix with "Z" to indicate UTC explicitly.

        Args:
            dt (datetime): The datetime object to serialize.

        Returns:
            str: ISO 8601 formatted string in UTC, ending with 'Z'.
        """
        return dt.astimezone(timezone.utc).isoformat().replace("+00:00", "Z")


# --- Prompt Schemas ---


class PromptArgument(BaseModelWithConfigDict):
    """Schema for prompt template arguments.

    Defines:
    - Argument name
    - Optional description
    - Required flag
    """

    name: str = Field(..., description="Argument name")
    description: Optional[str] = Field(None, description="Argument description")
    required: bool = Field(default=False, description="Whether argument is required")

    model_config: ConfigDict = ConfigDict(
        **{
            # start with every key from the base
            **BaseModelWithConfigDict.model_config,
            # override only json_schema_extra by merging the two dicts:
            "json_schema_extra": {
                **BaseModelWithConfigDict.model_config.get("json_schema_extra", {}),
                "example": {
                    "name": "language",
                    "description": "Programming language",
                    "required": True,
                },
            },
        }
    )


class PromptCreate(BaseModel):
    """
    Schema for creating a new prompt.

    Attributes:
        model_config (ConfigDict): Configuration for the model.
        name (str): Unique name for the prompt.
        description (Optional[str]): Optional description of the prompt.
        template (str): Template text for the prompt.
        arguments (List[PromptArgument]): List of arguments for the template.
    """

    model_config = ConfigDict(str_strip_whitespace=True)

    name: str = Field(..., description="Unique name for the prompt")
    description: Optional[str] = Field(None, description="Prompt description")
    template: str = Field(..., description="Prompt template text")
    arguments: List[PromptArgument] = Field(default_factory=list, description="List of arguments for the template")

    @field_validator("name")
    @classmethod
    def validate_name(cls, v: str) -> str:
        """Ensure prompt names display correctly in UI

        Args:
            v (str): Value to validate

        Returns:
            str: Value if validated as safe
        """
        return SecurityValidator.validate_name(v, "Prompt name")

    @field_validator("description")
    @classmethod
    def validate_description(cls, v: Optional[str]) -> Optional[str]:
        """Ensure descriptions display safely without breaking UI layout

        Args:
            v (str): Value to validate

        Returns:
            str: Value if validated as safe

        Raises:
            ValueError: When value is unsafe
        """
        if v is None:
            return v
        if len(v) > SecurityValidator.MAX_DESCRIPTION_LENGTH:
            raise ValueError(f"Description exceeds maximum length of {SecurityValidator.MAX_DESCRIPTION_LENGTH}")
        return SecurityValidator.sanitize_display_text(v, "Description")

    @field_validator("template")
    @classmethod
    def validate_template(cls, v: str) -> str:
        """Validate template content for safe display

        Args:
            v (str): Value to validate

        Returns:
            str: Value if validated as safe
        """
        return SecurityValidator.validate_template(v)

    @field_validator("arguments")
    @classmethod
    def validate_arguments(cls, v: Dict[str, Any]) -> Dict[str, Any]:
        """Ensure JSON structure is valid and within complexity limits

        Args:
            v (dict): Value to validate

        Returns:
            dict: Value if validated as safe
        """
        SecurityValidator.validate_json_depth(v)
        return v


class PromptExecuteArgs(BaseModel):
    """
    Schema for args executing a prompt

    Attributes:
        args (Dict[str, str]): Arguments for prompt execution.
    """

    model_config = ConfigDict(str_strip_whitespace=True)

    args: Dict[str, str] = Field(default_factory=dict, description="Arguments for prompt execution")

    @field_validator("args")
    @classmethod
    def validate_args(cls, v: dict) -> dict:
        """Ensure prompt arguments pass XSS validation

        Args:
            v (dict): Value to validate

        Returns:
            dict: Value if validated as safe
        """
        for val in v.values():
            SecurityValidator.validate_no_xss(val, "Prompt execution arguments")
        return v


class PromptUpdate(BaseModelWithConfigDict):
    """Schema for updating an existing prompt.

    Similar to PromptCreate but all fields are optional to allow partial updates.
    """

    name: Optional[str] = Field(None, description="Unique name for the prompt")
    description: Optional[str] = Field(None, description="Prompt description")
    template: Optional[str] = Field(None, description="Prompt template text")
    arguments: Optional[List[PromptArgument]] = Field(None, description="List of arguments for the template")

    @field_validator("name")
    @classmethod
    def validate_name(cls, v: str) -> str:
        """Ensure prompt names display correctly in UI

        Args:
            v (str): Value to validate

        Returns:
            str: Value if validated as safe
        """
        return SecurityValidator.validate_name(v, "Prompt name")

    @field_validator("description")
    @classmethod
    def validate_description(cls, v: Optional[str]) -> Optional[str]:
        """Ensure descriptions display safely without breaking UI layout

        Args:
            v (str): Value to validate

        Returns:
            str: Value if validated as safe

        Raises:
            ValueError: When value is unsafe
        """
        if v is None:
            return v
        if len(v) > SecurityValidator.MAX_DESCRIPTION_LENGTH:
            raise ValueError(f"Description exceeds maximum length of {SecurityValidator.MAX_DESCRIPTION_LENGTH}")
        return SecurityValidator.sanitize_display_text(v, "Description")

    @field_validator("template")
    @classmethod
    def validate_template(cls, v: str) -> str:
        """Validate template content for safe display

        Args:
            v (str): Value to validate

        Returns:
            str: Value if validated as safe
        """
        return SecurityValidator.validate_template(v)

    @field_validator("arguments")
    @classmethod
    def validate_arguments(cls, v: Dict[str, Any]) -> Dict[str, Any]:
        """Ensure JSON structure is valid and within complexity limits

        Args:
            v (dict): Value to validate

        Returns:
            dict: Value if validated as safe
        """
        SecurityValidator.validate_json_depth(v)
        return v


class PromptRead(BaseModelWithConfigDict):
    """Schema for reading prompt information.

    Includes all prompt fields plus:
    - Database ID
    - Creation/update timestamps
    - Active status
    - Metrics: Aggregated metrics for the prompt invocations.
    """

    id: int
    name: str
    description: Optional[str]
    template: str
    arguments: List[PromptArgument]
    created_at: datetime
    updated_at: datetime
    is_active: bool
    metrics: PromptMetrics


class PromptInvocation(BaseModelWithConfigDict):
    """Schema for prompt invocation requests.

    Contains:
    - Prompt name to use
    - Arguments for template rendering
    """

    name: str = Field(..., description="Name of prompt to use")
    arguments: Dict[str, str] = Field(default_factory=dict, description="Arguments for template rendering")


# --- Gateway Schemas ---


# --- Transport Type ---
class TransportType(str, Enum):
<<<<<<< HEAD
    """Enum representing different types of transport protocols."""
=======
    """
    Enumeration of supported transport mechanisms for communication between components.

    Attributes:
        SSE (str): Server-Sent Events transport.
        HTTP (str): Standard HTTP-based transport.
        STDIO (str): Standard input/output transport.
        STREAMABLEHTTP (str): HTTP transport with streaming.
    """

>>>>>>> 0e2b4b83
    SSE = "SSE"
    HTTP = "HTTP"
    STDIO = "STDIO"
    STREAMABLEHTTP = "STREAMABLEHTTP"


class GatewayCreate(BaseModel):
    """
    Schema for creating a new gateway.

    Attributes:
        model_config (ConfigDict): Configuration for the model.
        name (str): Unique name for the gateway.
        url (Union[str, AnyHttpUrl]): Gateway endpoint URL.
        description (Optional[str]): Optional description of the gateway.
        transport (str): Transport used by the MCP server, default is "SSE".
        auth_type (Optional[str]): Type of authentication (basic, bearer, headers, or none).
        auth_username (Optional[str]): Username for basic authentication.
        auth_password (Optional[str]): Password for basic authentication.
        auth_token (Optional[str]): Token for bearer authentication.
        auth_header_key (Optional[str]): Key for custom headers authentication.
        auth_header_value (Optional[str]): Value for custom headers authentication.
        auth_value (Optional[str]): Alias for authentication value, used for better access post-validation.
    """

    model_config = ConfigDict(str_strip_whitespace=True)

    name: str = Field(..., description="Unique name for the gateway")
    url: Union[str, AnyHttpUrl] = Field(..., description="Gateway endpoint URL")
    description: Optional[str] = Field(None, description="Gateway description")
    transport: str = Field(default="SSE", description="Transport used by MCP server: SSE or STREAMABLEHTTP")

    # Authorizations
    auth_type: Optional[str] = Field(None, description="Type of authentication: basic, bearer, headers, or none")
    # Fields for various types of authentication
    auth_username: Optional[str] = Field(None, description="Username for basic authentication")
    auth_password: Optional[str] = Field(None, description="Password for basic authentication")
    auth_token: Optional[str] = Field(None, description="Token for bearer authentication")
    auth_header_key: Optional[str] = Field(None, description="Key for custom headers authentication")
    auth_header_value: Optional[str] = Field(None, description="Value for custom headers authentication")

    # Adding `auth_value` as an alias for better access post-validation
    auth_value: Optional[str] = Field(None, validate_default=True)

    @field_validator("name")
    @classmethod
    def validate_name(cls, v: str) -> str:
        """Validate gateway name

        Args:
            v (str): Value to validate

        Returns:
            str: Value if validated as safe
        """
        return SecurityValidator.validate_name(v, "Gateway name")

    @field_validator("url")
    @classmethod
    def validate_url(cls, v: str) -> str:
        """Validate gateway URL

        Args:
            v (str): Value to validate

        Returns:
            str: Value if validated as safe
        """
        return SecurityValidator.validate_url(v, "Gateway URL")

    @field_validator("description")
    @classmethod
    def validate_description(cls, v: Optional[str]) -> Optional[str]:
        """Ensure descriptions display safely

        Args:
            v (str): Value to validate

        Returns:
            str: Value if validated as safe

        Raises:
            ValueError: When value is unsafe
        """
        if v is None:
            return v
        if len(v) > SecurityValidator.MAX_DESCRIPTION_LENGTH:
            raise ValueError(f"Description exceeds maximum length of {SecurityValidator.MAX_DESCRIPTION_LENGTH}")
        return SecurityValidator.sanitize_display_text(v, "Description")

    @field_validator("auth_value", mode="before")
    @classmethod
    def create_auth_value(cls, v, info):
        """
        This validator will run before the model is fully instantiated (mode="before")
        It will process the auth fields based on auth_type and generate auth_value.

        Args:
            v: Input url
            info: ValidationInfo containing auth_type

        Returns:
            str: Auth value
        """
        data = info.data
        auth_type = data.get("auth_type")

        if (auth_type is None) or (auth_type == ""):
            return v  # If no auth_type is provided, no need to create auth_value

        # Process the auth fields and generate auth_value based on auth_type
        auth_value = cls._process_auth_fields(info)

        return auth_value

    @field_validator("transport")
    @classmethod
    def validate_transport(cls, v: str) -> str:
<<<<<<< HEAD
        """Validate that the transport type is one of the defined TransportType values."""
=======
        """
        Validates that the given transport value is one of the supported TransportType values.

        Args:
            v (str): The transport value to validate.

        Returns:
            str: The validated transport value if it is valid.

        Raises:
            ValueError: If the provided value is not a valid transport type.

        Valid transport types are defined in the TransportType enum:
            - SSE
            - HTTP
            - STDIO
            - STREAMABLEHTTP
        """
>>>>>>> 0e2b4b83
        if v not in [t.value for t in TransportType]:
            raise ValueError(f"Invalid transport type: {v}. Must be one of: {', '.join([t.value for t in TransportType])}")
        return v

    @staticmethod
    def _process_auth_fields(info: ValidationInfo) -> Optional[Dict[str, Any]]:
        """
        Processes the input authentication fields and returns the correct auth_value.
        This method is called based on the selected auth_type.

        Args:
            info: ValidationInfo containing auth fields

        Returns:
            Dict with encoded auth

        Raises:
            ValueError: If auth_type is invalid
        """
        data = info.data
        auth_type = data.get("auth_type")

        if auth_type == "basic":
            # For basic authentication, both username and password must be present
            username = data.get("auth_username")
            password = data.get("auth_password")

            if not username or not password:
                raise ValueError("For 'basic' auth, both 'auth_username' and 'auth_password' must be provided.")

            creds = base64.b64encode(f"{username}:{password}".encode("utf-8")).decode()
            return encode_auth({"Authorization": f"Basic {creds}"})

        if auth_type == "bearer":
            # For bearer authentication, only token is required
            token = data.get("auth_token")

            if not token:
                raise ValueError("For 'bearer' auth, 'auth_token' must be provided.")

            return encode_auth({"Authorization": f"Bearer {token}"})

        if auth_type == "authheaders":
            # For headers authentication, both key and value must be present
            header_key = data.get("auth_header_key")
            header_value = data.get("auth_header_value")

            if not header_key or not header_value:
                raise ValueError("For 'headers' auth, both 'auth_header_key' and 'auth_header_value' must be provided.")

            return encode_auth({header_key: header_value})

        raise ValueError("Invalid 'auth_type'. Must be one of: basic, bearer, or headers.")


class GatewayUpdate(BaseModelWithConfigDict):
    """Schema for updating an existing federation gateway.

    Similar to GatewayCreate but all fields are optional to allow partial updates.
    """

    name: Optional[str] = Field(None, description="Unique name for the gateway")
    url: Optional[Union[str, AnyHttpUrl]] = Field(None, description="Gateway endpoint URL")
    description: Optional[str] = Field(None, description="Gateway description")
    transport: str = Field(default="SSE", description="Transport used by MCP server: SSE or STREAMABLEHTTP")

    name: Optional[str] = Field(None, description="Unique name for the prompt")
    # Authorizations
    auth_type: Optional[str] = Field(None, description="auth_type: basic, bearer, headers or None")
    auth_username: Optional[str] = Field(None, description="username for basic authentication")
    auth_password: Optional[str] = Field(None, description="password for basic authentication")
    auth_token: Optional[str] = Field(None, description="token for bearer authentication")
    auth_header_key: Optional[str] = Field(None, description="key for custom headers authentication")
    auth_header_value: Optional[str] = Field(None, description="vallue for custom headers authentication")

    # Adding `auth_value` as an alias for better access post-validation
    auth_value: Optional[str] = Field(None, validate_default=True)

    @field_validator("name", mode="before")
    @classmethod
    def validate_name(cls, v: str) -> str:
        """Validate gateway name

        Args:
            v (str): Value to validate

        Returns:
            str: Value if validated as safe
        """
        return SecurityValidator.validate_name(v, "Gateway name")

    @field_validator("url", mode="before")
    @classmethod
    def validate_url(cls, v: str) -> str:
        """Validate gateway URL

        Args:
            v (str): Value to validate

        Returns:
            str: Value if validated as safe
        """
        return SecurityValidator.validate_url(v, "Gateway URL")

    @field_validator("description", mode="before")
    @classmethod
    def validate_description(cls, v: Optional[str]) -> Optional[str]:
        """Ensure descriptions display safely

        Args:
            v (str): Value to validate

        Returns:
            str: Value if validated as safe

        Raises:
            ValueError: When value is unsafe
        """
        if v is None:
            return v
        if len(v) > SecurityValidator.MAX_DESCRIPTION_LENGTH:
            raise ValueError(f"Description exceeds maximum length of {SecurityValidator.MAX_DESCRIPTION_LENGTH}")
        return SecurityValidator.sanitize_display_text(v, "Description")

    @field_validator("auth_value", mode="before")
    @classmethod
    def create_auth_value(cls, v, info):
        """
        This validator will run before the model is fully instantiated (mode="before")
        It will process the auth fields based on auth_type and generate auth_value.

        Args:
            v: Input URL
            info: ValidationInfo containing auth_type

        Returns:
            str: Auth value or URL
        """
        data = info.data
        auth_type = data.get("auth_type")

        if (auth_type is None) or (auth_type == ""):
            return v  # If no auth_type is provided, no need to create auth_value

        # Process the auth fields and generate auth_value based on auth_type
        auth_value = cls._process_auth_fields(info)

        return auth_value

    @staticmethod
    def _process_auth_fields(values: Dict[str, Any]) -> Optional[Dict[str, Any]]:
        """
        Processes the input authentication fields and returns the correct auth_value.
        This method is called based on the selected auth_type.

        Args:
            values: Dict container auth information auth_type, auth_username, auth_password, auth_token, auth_header_key and auth_header_value

        Returns:
            dict: Encoded auth information

        Raises:
            ValueError: If auth type is invalid
        """
        auth_type = values.get("auth_type")

        if auth_type == "basic":
            # For basic authentication, both username and password must be present
            username = values.get("auth_username")
            password = values.get("auth_password")

            if not username or not password:
                raise ValueError("For 'basic' auth, both 'auth_username' and 'auth_password' must be provided.")

            creds = base64.b64encode(f"{username}:{password}".encode("utf-8")).decode()
            return encode_auth({"Authorization": f"Basic {creds}"})

        if auth_type == "bearer":
            # For bearer authentication, only token is required
            token = values.get("auth_token")

            if not token:
                raise ValueError("For 'bearer' auth, 'auth_token' must be provided.")

            return encode_auth({"Authorization": f"Bearer {token}"})

        if auth_type == "authheaders":
            # For headers authentication, both key and value must be present
            header_key = values.get("auth_header_key")
            header_value = values.get("auth_header_value")

            if not header_key or not header_value:
                raise ValueError("For 'headers' auth, both 'auth_header_key' and 'auth_header_value' must be provided.")

            return encode_auth({header_key: header_value})

        raise ValueError("Invalid 'auth_type'. Must be one of: basic, bearer, or headers.")


class GatewayRead(BaseModelWithConfigDict):
    """Schema for reading gateway information.

    Includes all gateway fields plus:
    - Database ID
    - Capabilities dictionary
    - Creation/update timestamps
    - enabled status
    - reachable status
    - Last seen timestamp
    - Authentication type: basic, bearer, headers
    - Authentication value: username/password or token or custom headers

    Auto Populated fields:
    - Authentication username: for basic auth
    - Authentication password: for basic auth
    - Authentication token: for bearer auth
    - Authentication header key: for headers auth
    - Authentication header value: for headers auth
    """

    id: str = Field(None, description="Unique ID of the gateway")
    name: str = Field(..., description="Unique name for the gateway")
    url: str = Field(..., description="Gateway endpoint URL")
    description: Optional[str] = Field(None, description="Gateway description")
    transport: str = Field(default="SSE", description="Transport used by MCP server: SSE or STREAMABLEHTTP")
    capabilities: Dict[str, Any] = Field(default_factory=dict, description="Gateway capabilities")
    created_at: datetime = Field(default_factory=lambda: datetime.now(timezone.utc), description="Creation timestamp")
    updated_at: datetime = Field(default_factory=lambda: datetime.now(timezone.utc), description="Last update timestamp")
    enabled: bool = Field(default=True, description="Is the gateway enabled?")
    reachable: bool = Field(default=True, description="Is the gateway reachable/online?")

    last_seen: Optional[datetime] = Field(default_factory=lambda: datetime.now(timezone.utc), description="Last seen timestamp")

    # Authorizations
    auth_type: Optional[str] = Field(None, description="auth_type: basic, bearer, headers or None")
    auth_value: Optional[str] = Field(None, description="auth value: username/password or token or custom headers")

    # auth_value will populate the following fields
    auth_username: Optional[str] = Field(None, description="username for basic authentication")
    auth_password: Optional[str] = Field(None, description="password for basic authentication")
    auth_token: Optional[str] = Field(None, description="token for bearer authentication")
    auth_header_key: Optional[str] = Field(None, description="key for custom headers authentication")
    auth_header_value: Optional[str] = Field(None, description="vallue for custom headers authentication")

    slug: str = Field(None, description="Slug for gateway endpoint URL")

    # This will be the main method to automatically populate fields
    @model_validator(mode="after")
    @classmethod
    def _populate_auth(cls, values: Self) -> Dict[str, Any]:
        """Populate authentication fields based on auth_type and encoded auth_value.

        This post-validation method decodes the stored authentication value and
        populates the appropriate authentication fields (username/password, token,
        or custom headers) based on the authentication type. It ensures the
        authentication data is properly formatted and accessible through individual
        fields for display purposes.

        The method handles three authentication types:
        - basic: Extracts username and password from Authorization header
        - bearer: Extracts token from Bearer Authorization header
        - authheaders: Extracts custom header key/value pair

        Args:
            values: The validated model data containing auth_type and auth_value.
                Expected to have 'auth_type' and 'auth_value' fields.

        Returns:
            Dict[str, Any]: The updated values dict with populated auth fields:
                            - For basic: auth_username and auth_password
                            - For bearer: auth_token
                            - For authheaders: auth_header_key and auth_header_value

        Raises:
            ValueError: If the authentication data is malformed:
                    - Basic auth missing username or password
                    - Bearer auth missing or improperly formatted Authorization header
                    - Custom headers not exactly one key/value pair

        Examples:
            >>> # Basic auth example
            >>> string_bytes = "admin:secret".encode("utf-8")
            >>> encoded_auth = base64.urlsafe_b64encode(string_bytes).decode("utf-8")
            >>> values = GatewayRead.model_construct(
            ...     auth_type="basic",
            ...     auth_value=encode_auth({"Authorization": f"Basic {encoded_auth}"})
            ... )
            >>> values = GatewayRead._populate_auth(values)
            >>> values.auth_username
            'admin'
            >>> values.auth_password
            'secret'

            >>> # Bearer auth example
            >>> values = GatewayRead.model_construct(
            ...     auth_type="bearer",
            ...     auth_value=encode_auth({"Authorization": "Bearer mytoken123"})
            ... )
            >>> values = GatewayRead._populate_auth(values)
            >>> values.auth_token
            'mytoken123'

            >>> # Custom headers example
            >>> values = GatewayRead.model_construct(
            ...     auth_type='authheaders',
            ...     auth_value=encode_auth({"X-API-Key": "abc123"})
            ... )
            >>> values = GatewayRead._populate_auth(values)
            >>> values.auth_header_key
            'X-API-Key'
            >>> values.auth_header_value
            'abc123'
        """
        auth_type = values.auth_type
        auth_value_encoded = values.auth_value
        auth_value = decode_auth(auth_value_encoded)
        if auth_type == "basic":
            auth = auth_value.get("Authorization")
            auth = auth.removeprefix("Basic ")
            u, p = base64.urlsafe_b64decode(auth).decode("utf-8").split(":")
            if not u or not p:
                raise ValueError("basic auth requires both username and password")
            values.auth_username, values.auth_password = u, p

        elif auth_type == "bearer":
            auth = auth_value.get("Authorization")
            if not (isinstance(auth, str) and auth.startswith("Bearer ")):
                raise ValueError("bearer auth requires an Authorization header of the form 'Bearer <token>'")
            values.auth_token = auth.removeprefix("Bearer ")

        elif auth_type == "authheaders":
            # must be exactly one header
            if len(auth_value) != 1:
                raise ValueError("authheaders requires exactly one key/value pair")
            k, v = next(iter(auth_value.items()))
            values.auth_header_key, values.auth_header_value = k, v

        return values


class FederatedTool(BaseModelWithConfigDict):
    """Schema for tools provided by federated gateways.

    Contains:
    - Tool definition
    - Source gateway information
    """

    tool: MCPTool
    gateway_id: str
    gateway_name: str
    gateway_url: str


class FederatedResource(BaseModelWithConfigDict):
    """Schema for resources from federated gateways.

    Contains:
    - Resource definition
    - Source gateway information
    """

    resource: MCPResource
    gateway_id: str
    gateway_name: str
    gateway_url: str


class FederatedPrompt(BaseModelWithConfigDict):
    """Schema for prompts from federated gateways.

    Contains:
    - Prompt definition
    - Source gateway information
    """

    prompt: MCPPrompt
    gateway_id: str
    gateway_name: str
    gateway_url: str


# --- RPC Schemas ---
class RPCRequest(BaseModel):
    """MCP-compliant RPC request validation"""

    jsonrpc: Literal["2.0"]
    method: str
    params: Optional[Dict[str, Any]] = None
    id: Optional[Union[int, str]] = None

    @field_validator("method")
    @classmethod
    def validate_method(cls, v: str) -> str:
        """Ensure method names follow MCP format

        Args:
            v (str): Value to validate

        Returns:
            str: Value if determined as safe

        Raises:
            ValueError: When value is not safe
        """
        if not re.match(r"^[a-zA-Z][a-zA-Z0-9_\.]*$", v):
            raise ValueError("Invalid method name format")
        if len(v) > 128:  # MCP method name limit
            raise ValueError("Method name too long")
        return v

    @field_validator("params")
    @classmethod
    def validate_params(cls, v: Optional[Union[Dict, List]]) -> Optional[Union[Dict, List]]:
        """Validate RPC parameters

        Args:
            v (Union[dict, list]): Value to validate

        Returns:
            Union[dict, list]: Value if determined as safe

        Raises:
            ValueError: When value is not safe
        """
        if v is None:
            return v

        # Check size limits (MCP recommends max 256KB for params)
        param_size = len(json.dumps(v))
        if param_size > settings.validation_max_rpc_param_size:
            raise ValueError(f"Parameters exceed maximum size of {settings.validation_max_rpc_param_size} bytes")

        # Check depth
        SecurityValidator.validate_json_depth(v)
        return v


class RPCResponse(BaseModelWithConfigDict):
    """Schema for JSON-RPC 2.0 responses.

    Contains:
    - Protocol version
    - Result or error
    - Request ID
    """

    jsonrpc: Literal["2.0"]
    result: Optional[Any] = None
    error: Optional[Dict[str, Any]] = None
    id: Optional[Union[int, str]] = None


# --- Event and Admin Schemas ---


class EventMessage(BaseModelWithConfigDict):
    """Schema for SSE event messages.

    Includes:
    - Event type
    - Event data payload
    - Event timestamp
    """

    type: str = Field(..., description="Event type (tool_added, resource_updated, etc)")
    data: Dict[str, Any] = Field(..., description="Event payload")
    timestamp: datetime = Field(default_factory=lambda: datetime.now(timezone.utc))

    @field_serializer("timestamp")
    def serialize_timestamp(self, dt: datetime) -> str:
        """
        Serialize the `timestamp` field as an ISO 8601 string with UTC timezone.

        Converts the given datetime to UTC and returns it in ISO 8601 format,
        replacing the "+00:00" suffix with "Z" to indicate UTC explicitly.

        Args:
            dt (datetime): The datetime object to serialize.

        Returns:
            str: ISO 8601 formatted string in UTC, ending with 'Z'.
        """
        return dt.astimezone(timezone.utc).isoformat().replace("+00:00", "Z")


class AdminToolCreate(BaseModelWithConfigDict):
    """Schema for creating tools via admin UI.

    Handles:
    - Basic tool information
    - JSON string inputs for headers/schema
    """

    name: str
    url: str
    description: Optional[str] = None
    integration_type: str = "MCP"
    headers: Optional[str] = None  # JSON string
    input_schema: Optional[str] = None  # JSON string

    @field_validator("headers", "input_schema")
    @classmethod
    def validate_json(cls, v: Optional[str]) -> Optional[Dict[str, Any]]:
        """
        Validate and parse JSON string inputs.

        Args:
            v: Input string

        Returns:
            dict: Output JSON version of v

        Raises:
            ValueError: When unable to convert to JSON
        """
        if not v:
            return None
        try:
            return json.loads(v)
        except json.JSONDecodeError:
            raise ValueError("Invalid JSON")


class AdminGatewayCreate(BaseModelWithConfigDict):
    """Schema for creating gateways via admin UI.

    Captures:
    - Gateway name
    - Endpoint URL
    - Optional description
    """

    name: str
    url: str
    description: Optional[str] = None


# --- New Schemas for Status Toggle Operations ---


class StatusToggleRequest(BaseModelWithConfigDict):
    """Request schema for toggling active status."""

    activate: bool = Field(..., description="Whether to activate (true) or deactivate (false) the item")


class StatusToggleResponse(BaseModelWithConfigDict):
    """Response schema for status toggle operations."""

    id: int
    name: str
    is_active: bool
    message: str = Field(..., description="Success message")


# --- Optional Filter Parameters for Listing Operations ---


class ListFilters(BaseModelWithConfigDict):
    """Filtering options for list operations."""

    include_inactive: bool = Field(False, description="Whether to include inactive items in the results")


# --- Server Schemas ---


class ServerCreate(BaseModel):
    """
    Schema for creating a new server.

    Attributes:
        model_config (ConfigDict): Configuration for the model, such as stripping whitespace from strings.
        name (str): The server's name.
        description (Optional[str]): Optional description of the server.
        icon (Optional[str]): Optional URL for the server's icon.
        associated_tools (Optional[List[str]]): Optional list of associated tool IDs.
        associated_resources (Optional[List[str]]): Optional list of associated resource IDs.
        associated_prompts (Optional[List[str]]): Optional list of associated prompt IDs.
    """

    model_config = ConfigDict(str_strip_whitespace=True)

    name: str = Field(..., description="The server's name")
    description: Optional[str] = Field(None, description="Server description")
    icon: Optional[str] = Field(None, description="URL for the server's icon")
    associated_tools: Optional[List[str]] = Field(None, description="Comma-separated tool IDs")
    associated_resources: Optional[List[str]] = Field(None, description="Comma-separated resource IDs")
    associated_prompts: Optional[List[str]] = Field(None, description="Comma-separated prompt IDs")

    @field_validator("name")
    @classmethod
    def validate_name(cls, v: str) -> str:
        """Validate server name

        Args:
            v (str): Value to validate

        Returns:
            str: Value if validated as safe
        """
        return SecurityValidator.validate_name(v, "Server name")

    @field_validator("description")
    @classmethod
    def validate_description(cls, v: Optional[str]) -> Optional[str]:
        """Ensure descriptions display safely

        Args:
            v (str): Value to validate

        Returns:
            str: Value if validated as safe

        Raises:
            ValueError: When value is not safe
        """
        if v is None:
            return v
        if len(v) > SecurityValidator.MAX_DESCRIPTION_LENGTH:
            raise ValueError(f"Description exceeds maximum length of {SecurityValidator.MAX_DESCRIPTION_LENGTH}")
        return SecurityValidator.sanitize_display_text(v, "Description")

    @field_validator("icon")
    @classmethod
    def validate_icon(cls, v: Optional[str]) -> Optional[str]:
        """Validate icon URL

        Args:
            v (str): Value to validate

        Returns:
            str: Value if validated as safe
        """
        if v is None or v == "":
            return v
        return SecurityValidator.validate_url(v, "Icon URL")

    @field_validator("associated_tools", "associated_resources", "associated_prompts", mode="before")
    @classmethod
    def split_comma_separated(cls, v):
        """
        Splits a comma-separated string into a list of strings if needed.

        Args:
            v: Input string

        Returns:
            list: Comma separated array of input string
        """
        if isinstance(v, str):
            return [item.strip() for item in v.split(",") if item.strip()]
        return v


class ServerUpdate(BaseModelWithConfigDict):
    """Schema for updating an existing server.

    All fields are optional to allow partial updates.
    """

    name: Optional[str] = Field(None, description="The server's name")
    description: Optional[str] = Field(None, description="Server description")
    icon: Optional[str] = Field(None, description="URL for the server's icon")
    associated_tools: Optional[List[str]] = Field(None, description="Comma-separated tool IDs")
    associated_resources: Optional[List[str]] = Field(None, description="Comma-separated resource IDs")
    associated_prompts: Optional[List[str]] = Field(None, description="Comma-separated prompt IDs")

    @field_validator("name")
    @classmethod
    def validate_name(cls, v: str) -> str:
        """Validate server name

        Args:
            v (str): Value to validate

        Returns:
            str: Value if validated as safe
        """
        return SecurityValidator.validate_name(v, "Server name")

    @field_validator("description")
    @classmethod
    def validate_description(cls, v: Optional[str]) -> Optional[str]:
        """Ensure descriptions display safely

        Args:
            v (str): Value to validate

        Returns:
            str: Value if validated as safe

        Raises:
            ValueError: When value is not safe
        """
        if v is None:
            return v
        if len(v) > SecurityValidator.MAX_DESCRIPTION_LENGTH:
            raise ValueError(f"Description exceeds maximum length of {SecurityValidator.MAX_DESCRIPTION_LENGTH}")
        return SecurityValidator.sanitize_display_text(v, "Description")

    @field_validator("icon")
    @classmethod
    def validate_icon(cls, v: Optional[str]) -> Optional[str]:
        """Validate icon URL

        Args:
            v (str): Value to validate

        Returns:
            str: Value if validated as safe
        """
        if v is None or v == "":
            return v
        return SecurityValidator.validate_url(v, "Icon URL")

    @field_validator("associated_tools", "associated_resources", "associated_prompts", mode="before")
    @classmethod
    def split_comma_separated(cls, v):
        """
        Splits a comma-separated string into a list of strings if needed.

        Args:
            v: Input string

        Returns:
            list: Comma separated array of input string
        """
        if isinstance(v, str):
            return [item.strip() for item in v.split(",") if item.strip()]
        return v


class ServerRead(BaseModelWithConfigDict):
    """Schema for reading server information.

    Includes all server fields plus:
    - Database ID
    - Associated tool, resource, and prompt IDs
    - Creation/update timestamps
    - Active status
    - Metrics: Aggregated metrics for the server invocations.
    """

    id: str
    name: str
    description: Optional[str]
    icon: Optional[str]
    created_at: datetime
    updated_at: datetime
    is_active: bool
    associated_tools: List[str] = []
    associated_resources: List[int] = []
    associated_prompts: List[int] = []
    metrics: ServerMetrics

    @model_validator(mode="before")
    @classmethod
    def populate_associated_ids(cls, values):
        """
        Pre-validation method that converts associated objects to their 'id'.

        This method checks 'associated_tools', 'associated_resources', and
        'associated_prompts' in the input and replaces each object with its `id`
        if present.

        Args:
            values (dict): The input values.

        Returns:
            dict: Updated values with object ids, or the original values if no
            changes are made.
        """
        # If values is not a dict (e.g. it's a Server instance), convert it
        if not isinstance(values, dict):
            try:
                values = vars(values)
            except Exception:
                return values
        if "associated_tools" in values and values["associated_tools"]:
            values["associated_tools"] = [tool.id if hasattr(tool, "id") else tool for tool in values["associated_tools"]]
        if "associated_resources" in values and values["associated_resources"]:
            values["associated_resources"] = [res.id if hasattr(res, "id") else res for res in values["associated_resources"]]
        if "associated_prompts" in values and values["associated_prompts"]:
            values["associated_prompts"] = [prompt.id if hasattr(prompt, "id") else prompt for prompt in values["associated_prompts"]]
        return values


class GatewayTestRequest(BaseModelWithConfigDict):
    """Schema for testing gateway connectivity.

    Includes the HTTP method, base URL, path, optional headers, and body.
    """

    method: str = Field(..., description="HTTP method to test (GET, POST, etc.)")
    base_url: AnyHttpUrl = Field(..., description="Base URL of the gateway to test")
    path: str = Field(..., description="Path to append to the base URL")
    headers: Optional[Dict[str, str]] = Field(None, description="Optional headers for the request")
    body: Optional[Union[str, Dict[str, Any]]] = Field(None, description="Optional body for the request, can be a string or JSON object")


class GatewayTestResponse(BaseModelWithConfigDict):
    """Schema for the response from a gateway test request.

    Contains:
    - HTTP status code
    - Latency in milliseconds
    - Optional response body, which can be a string or JSON object
    """

    status_code: int = Field(..., description="HTTP status code returned by the gateway")
    latency_ms: int = Field(..., description="Latency of the request in milliseconds")
    body: Optional[Union[str, Dict[str, Any]]] = Field(None, description="Response body, can be a string or JSON object")<|MERGE_RESOLUTION|>--- conflicted
+++ resolved
@@ -1572,9 +1572,6 @@
 
 # --- Transport Type ---
 class TransportType(str, Enum):
-<<<<<<< HEAD
-    """Enum representing different types of transport protocols."""
-=======
     """
     Enumeration of supported transport mechanisms for communication between components.
 
@@ -1585,7 +1582,6 @@
         STREAMABLEHTTP (str): HTTP transport with streaming.
     """
 
->>>>>>> 0e2b4b83
     SSE = "SSE"
     HTTP = "HTTP"
     STDIO = "STDIO"
@@ -1704,9 +1700,6 @@
     @field_validator("transport")
     @classmethod
     def validate_transport(cls, v: str) -> str:
-<<<<<<< HEAD
-        """Validate that the transport type is one of the defined TransportType values."""
-=======
         """
         Validates that the given transport value is one of the supported TransportType values.
 
@@ -1725,7 +1718,6 @@
             - STDIO
             - STREAMABLEHTTP
         """
->>>>>>> 0e2b4b83
         if v not in [t.value for t in TransportType]:
             raise ValueError(f"Invalid transport type: {v}. Must be one of: {', '.join([t.value for t in TransportType])}")
         return v
