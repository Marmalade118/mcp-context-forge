--- conflicted
+++ resolved
@@ -15,9 +15,6 @@
 | 0009  | Built-in Health Checks & Self-Monitoring           | Accepted  | Operations     | 2025-02-21  |
 | 0010  | Observability via Prometheus, Structured Logs      | Accepted  | Observability  | 2025-02-21  |
 | 0014  | Security Headers & Environment-Aware CORS Middleware | Accepted  | Security       | 2025-08-17  |
-<<<<<<< HEAD
-=======
 | 0015  | Configurable Well-Known URI Handler               | Accepted  | Security       | 2025-08-17  |
->>>>>>> ab77d059
 
 > ✳️ Add new decisions chronologically and link to them from this table.